--- conflicted
+++ resolved
@@ -21,6 +21,7 @@
 from datetime import datetime
 from bson import ObjectId
 
+
 class Field(object):
 
     def __init__(self, default=None, name=None, field_type=None):
@@ -41,7 +42,7 @@
 
     def __set__(self, instance, value):
         value = self._validate(value)
-        if self.name in instance._data and instance._data[self.name] != value:
+        if self.name not in instance._data or instance._data[self.name] != value:
             instance._dirty.add(self.name)
         instance._data[self.name] = value
 
@@ -54,17 +55,8 @@
                                                            self.field_type)))
             except ValueError:
                 raise(TypeError("type of %s must be %s" % (self.name,
-<<<<<<< HEAD
                                                            self.field_type)))
         return value
-=======
-                    self.field_type)))
-
-        if self.name not in instance._data or instance._data[self.name] != value:
-            instance._dirty.add(self.name)
-
-        instance._data[self.name] = value
->>>>>>> edd414dd
 
 
 class StringField(Field):
@@ -114,12 +106,12 @@
 
 
 class NumberField(Field):
-    
+
     def __init__(self, field_type, min_value=None, max_value=None,
                  *args, **kwargs):
         self.min_value = min_value
         self.max_value = max_value
-        super(NumberField, self).__init__(field_type=field_type, 
+        super(NumberField, self).__init__(field_type=field_type,
             *args, **kwargs)
 
     def _validate(self, value):
